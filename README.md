# Advanced Crypto Risk Manager

[![Python 3.10+](https://img.shields.io/badge/python-3.10+-blue.svg)](https://www.python.org/downloads/)
[![License: MIT](https://img.shields.io/badge/License-MIT-yellow.svg)](https://opensource.org/licenses/MIT)
[![Code Style: Black](https://img.shields.io/badge/code%20style-black-000000.svg)](https://github.com/psf/black)

A comprehensive cryptocurrency trading risk management system that combines real-time position monitoring with advanced volatility analysis. This tool provides sophisticated risk assessment capabilities including GARCH volatility modeling, portfolio correlation analysis, and adaptive stop-loss mechanisms.

## 🚀 Features

- **📊 Real-time Position Monitoring**: Track open positions across multiple exchanges
- **📈 Advanced Volatility Analysis**: GARCH modeling for volatility forecasting  
- **🔗 Portfolio Correlation Analysis**: Understand position interdependencies
- **🎯 Adaptive Stop-Loss**: Dynamic stop-loss adjustment based on market conditions
- **📋 Risk Metrics**: Comprehensive risk assessment and reporting
- **🔄 Multi-Exchange Support**: Currently supports Bybit with extensible architecture
- **⚡ High Performance**: Optimized for real-time trading environments
- **🛡️ Risk Management**: Advanced position sizing and risk control

## 📁 Project Structure

```
market_analysis/
├── __init__.py
├── __main__.py              # Main entry point and CLI interface
├── adaptive_stop_loss.py    # Adaptive stop-loss implementation
├── atr_sl_gpt.py           # ATR-based stop-loss logic
├── confidence.py           # Confidence interval calculations
├── config.py               # Configuration management
├── demo_adaptive_stop_loss.py  # Demo script for adaptive stop-loss
├── garch_vol_triggers.py   # GARCH volatility analysis
├── get_position.py         # Position data retrieval from exchanges
├── position_risk_manager.py # Main risk management logic
├── reporting.py            # Report generation and output formatting
├── test_adaptive_stop_loss.py # Tests for adaptive stop-loss
└── utils.py                # Utility functions and helpers

Configuration & Setup:
├── settings.toml           # Your configuration file (create from example)
├── pyproject.toml          # Project metadata and dependencies
├── requirements.txt        # Python dependencies
├── Dockerfile             # Container deployment
└── README.md              # This documentation

Tests:
└── tests/
    ├── test_*.py          # Comprehensive test suite
    └── test_data.py       # Test data and fixtures
```

## 🚀 Quick Start

### Prerequisites

- Python 3.10 or higher
- pip package manager
- Git (for cloning the repository)

### Local Installation

<<<<<<< HEAD
```
# Create and activate a virtual environment
python3 -m venv .venv
source .venv/bin/activate
=======
1. **Clone the repository**:
   ```bash
   git clone <repository-url>
   cd bybit_position_manager
   ```

2. **Create and activate a virtual environment**:
   ```bash
   python -m venv .venv
   source .venv/bin/activate  # On Windows: .venv\Scripts\activate
   ```

3. **Install the package**:
   ```bash
   # For development (recommended)
   pip install -e .
   
   # Or install dependencies directly
   pip install -r requirements.txt
   ```

4. **Configure your settings**:
   ```bash
   # Create your configuration file
   cp settings.example.toml settings.toml
   # Edit with your API credentials and preferences
   nano settings.toml
   ```

5. **Run the risk manager**:
   ```bash
   risk-manager
   ```
>>>>>>> 045f11ee

## 📦 Installation Options

### Development Installation (Recommended)

For development and testing, install in editable mode:

```bash
pip install -e .
```

<<<<<<< HEAD
3.  Create a `.env` file in the root directory with your API credentials (this is read by the application):
    ```
    BYBIT_API_KEY=your_api_key_here
    BYBIT_API_SECRET=your_api_secret_here
    ```
=======
This allows you to modify the code and see changes immediately without reinstalling.

### Production Installation
>>>>>>> 045f11ee

For production use:

```bash
pip install .
```

### Docker Installation

You can also run the system using Docker:

```bash
# Build the container
docker build -t crypto-risk-manager .

# Run the risk manager
docker run -v $(pwd)/settings.toml:/app/settings.toml crypto-risk-manager
```

<<<<<<< HEAD
To run in real-time monitoring mode:

```bash
# Monitor continuously with defaults (10s interval, unlimited iterations)
risk-manager --monitor

# Monitor with custom polling interval and limit the number of iterations
risk-manager --monitor --interval 60 --iterations 10
```

Flags:
- --monitor: enable continuous monitoring loop
- --interval: seconds between refreshes (default: 10)
- --iterations: max iterations before exiting (default: unlimited)
- --print-report: print the full risk report to stdout after analysis (still writes risk_analysis.json)

### 2. Docker Execution
=======
## ⚙️ Configuration
>>>>>>> 045f11ee

### API Credentials Setup

1. **Create your configuration file**:
   ```bash
   cp settings.example.toml settings.toml
   ```

2. **Edit the configuration** with your exchange credentials:
   ```toml
   [exchange]
   api_key = "your_api_key_here"
   api_secret = "your_api_secret_here"
   sandbox = false  # Set to true for testing
   
   [risk_management]
   max_portfolio_risk = 0.02  # 2% max portfolio risk
   default_stop_loss = 0.05   # 5% default stop loss
   ```

### Environment Variables

Alternatively, you can use environment variables:

```bash
export BYBIT_API_KEY="your_api_key"
export BYBIT_API_SECRET="your_api_secret"
export BYBIT_SANDBOX="false"
```

## 🧪 Running Tests

Execute the test suite to ensure everything is working correctly:

```bash
# Run all tests
pytest tests/ -v

# Run specific test categories
pytest tests/test_adaptive_stop_loss.py -v
pytest tests/test_garch_vol_triggers.py -v

# Run with coverage
pytest tests/ --cov=market_analysis --cov-report=html
```

## 📖 Usage Guide

<<<<<<< HEAD
```bash
pytest -q
=======
### Basic Usage

Once installed and configured, you can run the risk manager with:

```bash
risk-manager
```

This will:
1. Connect to your exchange using the configured API credentials
2. Fetch all open positions
3. Analyze risk metrics for each position
4. Apply adaptive stop-loss levels where appropriate
5. Generate a comprehensive risk analysis report
6. Save results to `risk_analysis.json`

### Command Line Options

```bash
# Run with verbose output
risk-manager --verbose

# Run in dry-run mode (no actual trades)
risk-manager --dry-run

# Specify custom configuration file
risk-manager --config custom_settings.toml

# Show help
risk-manager --help
```

### Programmatic Usage

You can also use the risk manager programmatically:

```python
from market_analysis.position_risk_manager import PositionRiskManager
from market_analysis.config import load_config

# Load configuration
config = load_config()

# Initialize risk manager
risk_manager = PositionRiskManager(config)

# Run analysis
results = risk_manager.analyze_positions()

# Access individual components
for position in results['positions']:
    print(f"Symbol: {position['symbol']}")
    print(f"Risk Level: {position['risk_level']}")
    print(f"Recommended Action: {position['recommendation']}")
```

### Understanding the Output

The risk manager generates several types of output:

#### Console Output
- **Position Summary**: Overview of all open positions
- **Risk Metrics**: Key risk indicators for your portfolio
- **Recommendations**: Actionable suggestions for risk management
- **Quick Reference**: Summary table of important metrics

#### JSON Report (`risk_analysis.json`)
- Detailed position analysis
- Volatility forecasts
- Correlation matrices
- Historical performance metrics

#### Example Output
```
📊 PORTFOLIO RISK ANALYSIS
==========================

💰 Account Overview:
   Total Equity: $10,000.00
   Available Balance: $8,500.00
   Today's PnL: +$150.00 (+1.5%)

📈 Open Positions (3):
   BTC/USDT: $2,000 (Long) - Risk: Medium
   ETH/USDT: $1,500 (Short) - Risk: Low  
   SOL/USDT: $1,000 (Long) - Risk: High

⚠️  Risk Recommendations:
   • Consider reducing SOL position size
   • BTC correlation with ETH detected
   • Portfolio risk: 2.1% (within limits)

✅ Adaptive stop-losses applied to 3 positions
>>>>>>> 045f11ee
```

## 🔧 Core Components & Logic Flow

### 1. Position Risk Manager (`position_risk_manager.py`)

- Pulls open positions, current prices, and account info
- Computes ATR and volatility forecasts
- Chooses effective SL/TP based on regime and confidence
- Computes R, R:R, and position sizing guidance
- Emits per-position analysis dict and portfolio report

... existing code ...

### 🧠 Advanced Risk Logic Explained

#### 1. Confidence Scoring Model
- Combines multiple indicators and regime detection to assign confidence to signals

<<<<<<< HEAD
... existing code ...
=======
Instead of treating all trade setups equally, the system calculates a **Confidence Score** for each position to quantify the quality of the setup. This score is based on a blend of five distinct factors:

1.  **Trend Strength (EMA Crossover):** Checks if the short-term trend (20-period EMA) is aligned with the position's direction relative to the longer-term trend (50-period EMA). A score is awarded if the trend is favorable.
2.  **Breakout Confirmation (Donchian Channels):** Determines if the current price has recently broken out of its 20-period price range, providing confirmation for the trade's direction.
3.  **Volatility Regime:** Compares the short-term volatility (20-period standard deviation of returns) to the longer-term median volatility (100-period). A score is awarded for low-volatility regimes (less noise) and penalized for high-volatility regimes.
4.  **Price Momentum (RSI Proxy):** Uses a 14-period RSI calculation to gauge momentum. A score is awarded if the RSI is above 50 for long positions or below 50 for short positions.
5.  **Volatility Model Stability:** Compares the annualized volatility forecasts from the GARCH and HAR-RV models. If the models are in close agreement, it increases confidence. If they diverge significantly, it reduces confidence, indicating market uncertainty.

The final score is clamped between -2 and +5 and directly influences the risk parameters.

#### 2. Dynamic Risk Target Adjustment

The system can dynamically adjust the percentage of capital risked on a trade based on the **Confidence Score**. This allows for taking slightly more risk on high-quality setups and less risk on low-quality ones.

-   The base risk is defined in `settings.toml` (e.g., `base_target_pct = 0.025`).
-   A multiplier is applied based on the score:
    -   High Confidence (Score ≥ 4): **1.2x** multiplier (e.g., 3.0% risk)
    -   Medium Confidence (Score ≥ 2): **1.0x** multiplier (e.g., 2.5% risk)
    -   Low Confidence (Score ≥ 0): **0.9x** multiplier (e.g., 2.25% risk)
    -   Negative Confidence (Score < 0): **0.8x** multiplier (e.g., 2.0% risk)
-   The final risk target is clipped within a professional range (e.g., 2.0% to 3.0%) defined in the configuration.

#### 3. Dynamic Stop-Loss and Take-Profit Multipliers

The multipliers used to set the Stop-Loss (`k`) and Take-Profit (`m`) distances are not static. they are adjusted using a three-factor model to adapt to market conditions:

1.  **Base Multiplier (Leverage):** The initial `k` and `m` values are selected from the configuration based on the position's leverage. Higher leverage results in tighter base multipliers.
2.  **Volatility Adjustment:** The multipliers are then adjusted based on the current volatility regime (measured by ATR as a percentage of price). In very high-volatility environments, stops are widened to avoid premature stop-outs, while in low-volatility environments, they are tightened.
3.  **Confidence Adjustment:** Finally, the multipliers are fine-tuned based on the **Confidence Score**. A higher score results in slightly tighter stops and more aggressive profit targets, as the system has more confidence in the trade's direction.

This multi-factor approach ensures that the final SL/TP levels are tailored specifically to the asset's current leverage, volatility, and the quality of the trade setup.

### 2. GARCH Volatility Triggers (`garch_vol_triggers.py`)

Advanced volatility analysis using multiple models:

**Volatility Models:**

#### GARCH(1,1) Model
- Models volatility clustering and mean reversion
- Provides short-term volatility forecasts
- More sensitive to recent market conditions
- Weight: 30% in blended estimate

#### HAR-RV (Heterogeneous Autoregressive Realized Volatility)
- Uses realized volatility from different time horizons
- More stable long-term volatility estimates
- Better for trend-following strategies
- Weight: 40% in blended estimate

#### ATR (Average True Range)
- Simple volatility measure based on price ranges
- Used as fallback when advanced models fail
- Good for quick volatility assessment
- Weight: 30% in blended estimate

**Blending Logic:**
```python
# Outlier detection and blending
if garch_sigma and har_sigma:
    ratio = garch_sigma / har_sigma
    if ratio > outlier_threshold:
        # Use HAR if GARCH is outlier
        blended_sigma = har_sigma
    else:
        # Weighted blend
        blended_sigma = (w_garch * garch_sigma + 
                        w_har * har_sigma + 
                        w_atr * atr_sigma)
else:
    # Fallback to ATR
    blended_sigma = atr_sigma
```

### 3. Portfolio Correlation Analysis

**New Feature**: Automatically identifies correlated positions and applies risk caps:

```python
# Correlation clustering algorithm
1. Fetch 4h returns for all positions (60-day lookback)
2. Calculate correlation matrix
3. Group positions with |correlation| ≥ 0.7 into clusters
4. Cap total cluster risk at 50% of portfolio risk budget
5. Scale down cluster members proportionally 
```

**Example Output:**
```
📊 PORTFOLIO SUMMARY
----------------------------------------
Total Positions: 5
Total Notional: $2,450.33
Total Unrealized PnL: $45.67
Total Risk (if all SL hit): $89.23
Total Reward (if all TP hit): $156.78
Portfolio Risk/Reward: 1.76:1

⚠️  Positions at Risk: BTC/USDT:USDT, ETH/USDT:USDT
```

## 📊 Understanding the Outputs

### Position Analysis Breakdown

#### 1. Current Status
```
Entry: $0.460210 | Current: $0.462700 | PnL: 0.56%
Size: 331.0 | Notional: $152.33 | Leverage: 15.0x
```
- **Entry**: Position entry price
- **Current**: Live market price
- **PnL**: Unrealized profit/loss percentage
- **Size**: Position size in base currency
- **Notional**: Position value in USDT
- **Leverage**: Current leverage used

#### 2. Volatility Analysis
```
Method: VOL_BLEND (GARCH 30% + HAR 40% + ATR 30%)
ATR(20): $0.006705 (1.46% of price)
HAR-RV σ(annual): 16.2%
GARCH σ(annual): 93.3%
Blended σ(4h): 2.1%
```
- **Method**: Shows the blending approach used
- **ATR(20)**: 20-period Average True Range in dollars and percentage
- **HAR-RV σ**: Annualized volatility from HAR-RV model
- **GARCH σ**: Annualized volatility from GARCH model
- **Blended σ**: Final volatility estimate used for calculations

#### 3. Risk Management Levels
```
STOP LOSS: $0.458600 (-0.35% from entry)
  💰 Optimal Risk: $3.08 (for optimal size: 1916.08)
  💰 Current Risk: $0.53 (for current size: 331.00)
  ✅ Safe from liquidation

TAKE PROFIT: $0.463400 (0.69% from entry)
  💰 Optimal Reward: $6.1/1
  💰 Current Reward: $1.06
  📊 Risk/Reward: 1.98:1
```
- **SL/TP Levels**: Calculated based on volatility and multipliers
- **Optimal Risk/Reward**: Based on optimal position size for target risk
- **Current Risk/Reward**: Based on actual position size
- **Risk/Reward Ratio**: Reward divided by risk (target: >1.5:1)

#### 4. Position Health Assessment
- **🟢 NORMAL**: Position within normal parameters
- **🟡 WARNING**: Position needs attention (PnL < -2%)
- **🔴 CRITICAL**: Position needs immediate action (PnL < -5%)
- **💚 PROFITABLE**: Position in profit, consider trailing stops

### Risk/Reward Calculation Logic

The system calculates risk/reward using **optimal position sizing**:

1. **Target Risk**: Configurable (default 2.5% of position notional)
2. **Volatility Forecast**: Uses blended GARCH/HAR-RV/ATR models
3. **SL Distance**: `k × σ_H × entry_price` (k = 0.8-1.8 based on leverage)
4. **TP Distance**: `m × σ_H × entry_price` (m = 1.8-4.0 based on leverage)
5. **Optimal Size**: `target_risk / sl_distance`
6. **Risk/Reward**: `tp_distance / sl_distance`

### Position Sizing Recommendations

The system compares current vs optimal position sizes:

- **Current < 0.5× Optimal**: Position too small for proper risk management
- **Current > 1.5× Optimal**: Position too large, consider reducing
- **0.5× ≤ Current ≤ 1.5× Optimal**: Position size appropriate

## 🎛️ Configuration Options

The system uses a TOML configuration file (`settings.toml`) for comprehensive customization. Below are all available configuration sections:

### Exchange Configuration

```toml
[exchange]
api_key = "your_api_key_here"
api_secret = "your_api_secret_here"
sandbox = false                    # Use testnet/sandbox environment
testnet = false                    # Alternative sandbox setting
rate_limit = 10                    # API calls per second limit
timeout = 30                       # Request timeout in seconds
```

### Risk Management Parameters

```toml
[risk_management]
max_portfolio_risk = 0.02          # Maximum portfolio risk (2%)
position_size_limit = 0.1          # Maximum position size as % of portfolio (10%)
correlation_threshold = 0.7        # Correlation threshold for position clustering
cluster_risk_multiplier = 0.8      # Risk multiplier for correlated positions
default_stop_loss = 0.05           # Default stop loss percentage (5%)
max_leverage = 10                  # Maximum allowed leverage
risk_free_rate = 0.02              # Risk-free rate for Sharpe ratio calculations
```

### Risk Parameters

```toml
[risk]
base_target_pct = 0.025      # Base risk target (2.5%)
min_target_pct = 0.020       # Minimum risk target (2.0%)
max_target_pct = 0.030       # Maximum risk target (3.0%)
use_dynamic = true           # Enable dynamic risk adjustment
exchange_timeout_ms = 10000  # HTTP timeout for exchange calls (10 seconds)

[stops]
# Leverage-based SL multipliers (professional 2–4× ATR range)
k_sl_lev20 = 1.5            # High leverage: tighter stops
k_sl_lev15 = 1.8            # Medium-high leverage
k_sl_lev10 = 2.2            # Medium leverage
k_sl_low   = 2.5            # Low leverage: wider stops allowed

# Leverage-based TP multipliers
m_tp_lev20 = 3.0            # Conservative target for high leverage
m_tp_lev15 = 3.5            # Medium-high leverage
m_tp_lev10 = 4.0            # Medium leverage
m_tp_low   = 4.5            # Aggressive target for low leverage
```

### Adaptive Stop-Loss Settings

```toml
[adaptive_stop_loss]
enabled = true                     # Enable adaptive stop-loss functionality
min_stop_distance = 0.01           # Minimum stop distance (1%)
max_stop_distance = 0.15           # Maximum stop distance (15%)
volatility_multiplier = 2.0        # ATR multiplier for stop distance
trailing_enabled = true            # Enable trailing stops
update_frequency = 300             # Update frequency in seconds
```

### Volatility Analysis Settings

```toml
[vol]
blend_w_garch = 0.30        # GARCH weight in blend
blend_w_har   = 0.40        # HAR-RV weight in blend
blend_w_atr   = 0.30        # ATR weight in blend
garch_har_outlier_ratio = 2.0  # Outlier detection threshold
horizon_hours = 4           # Volatility forecast horizon

[volatility]
garch_window = 252                 # GARCH model lookback window (days)
confidence_level = 0.95            # Confidence level for VaR calculations
volatility_threshold = 0.3         # High volatility threshold (30%)
forecast_horizon = 5               # Volatility forecast horizon (days)
min_observations = 50              # Minimum data points for analysis
```

### Portfolio Correlation Settings

```toml
[portfolio]
corr_lookback_days = 60     # Days for correlation calculation
corr_threshold = 0.7        # Correlation threshold for clustering
cluster_risk_cap_pct = 0.5  # Max risk per cluster (% of total)

[correlation]
lookback_period = 30               # Correlation calculation period (days)
min_correlation = 0.5              # Minimum correlation for clustering
update_frequency = "1h"            # How often to update correlations
max_cluster_size = 5               # Maximum positions per correlation cluster
correlation_decay = 0.94           # Exponential decay factor for correlation
```

### Reporting and Output

```toml
[reporting]
output_format = "json"             # Output format: json, csv, html
save_to_file = true                # Save analysis to file
file_path = "risk_analysis.json"   # Output file path
include_charts = false             # Include charts in HTML output
verbose_logging = false            # Enable detailed logging
```

### Data Sources and Market Data

```toml
[data]
price_source = "exchange"          # Price data source: exchange, external
historical_days = 365              # Days of historical data to fetch
cache_enabled = true               # Enable data caching
cache_duration = 3600              # Cache duration in seconds
backup_data_source = "coingecko"   # Backup data source
```

### Advanced Settings

```toml
[advanced]
parallel_processing = true         # Enable parallel position analysis
max_workers = 4                    # Maximum worker threads
memory_limit = "1GB"               # Memory usage limit
performance_monitoring = false     # Enable performance metrics
debug_mode = false                 # Enable debug output
```

### Notification Settings

```toml
[notifications]
enabled = false                    # Enable notifications
webhook_url = ""                   # Discord/Slack webhook URL
email_enabled = false              # Enable email notifications
email_smtp_server = ""             # SMTP server for emails
risk_threshold_alerts = true       # Alert on high risk positions
```

## 📈 Usage Examples

### 1. Basic Position Analysis
```bash
python position_risk_manager.py
```

### 2. Custom Volatility Analysis
```python
from garch_vol_triggers import analyze_multiple_symbols_bybit
>>>>>>> 045f11ee

#### 4. State-Anchored Dynamic SL/TP with Probability Model
- Uses current-price anchoring with volatility horizon to dynamically update SL/TP
- Incorporates probability of hitting TP before SL and adapts the effective TP multiplier

Key configuration keys:
- [vol] horizon_hours
- [stops] breakeven_after_R, atr_trail_mult_initial, atr_trail_mult_late
- [prob] prob_alpha, prob_target, m_min, m_max, m_step

Example (library usage):
```python
<<<<<<< HEAD
from market_analysis.garch_vol_triggers import (
    get_klines_bybit, compute_atr, garch_sigma_ann_and_sigma_H,
    blended_sigma_h, backtest_dynamic_levels
)
from market_analysis.config import settings
import ccxt

ex = ccxt.bybit()
symbol = "BTC/USDT"
# Load OHLCV, compute ATR
raw = get_klines_bybit(ex, symbol=symbol, timeframe="1h", limit=1000)
atr = compute_atr(raw, period=14)
# Choose an entry index and price (e.g., last 200th bar)
entry_idx = len(raw) - 200
entry_price = float(raw['close'].iloc[entry_idx])
side = "long"
# Volatility horizon (e.g., 4h) using GARCH + HAR blending
sigma_ann_garch, sigma_H_garch = garch_sigma_ann_and_sigma_H(raw['close'], interval="1h", horizon_hours=4)
# Blend with ATR-based proxy (use [vol] config section)
sigH = blended_sigma_h(sigma_ann_garch, None, atr_abs=atr.iloc[entry_idx], price=entry_price, cfg=settings.get('vol', {}))
# Choose baseline multiples for test (example values)
base_k = 2.0
base_m = 3.5
res = backtest_dynamic_levels(
    df=raw,
    entry_idx=entry_idx,
    side=side,
    entry_price=entry_price,
    sigma_H=sigH,
    atr_series=atr,
    base_k=base_k,
    base_m=base_m,
    cfg=settings,
)
print(res)
```

Result dictionary includes which method (static vs dynamic) reached TP or SL first, the first hit indices, and example levels for inspection.

## 💾 Saved Artifacts

- risk_analysis.json: full human-readable text report is written after each run.
- Console: live table summary; add --print-report to also print the full report to stdout.
- JSON fields in per-position analysis are also persisted under the hood (e.g., tp1, tp2, scaleout_frac1/2, leave_runner_frac, dynamic_p_tp, k_eff, m_eff).
=======
from position_risk_manager import load_settings

# Load configuration with fallback
cfg = load_settings("settings.toml")
risk_target = cfg.get('risk', {}).get('base_target_pct', 0.025)
```

## 🚨 Troubleshooting

### Common Issues

#### API Connection Errors
```
Error: Failed to connect to exchange API
```
**Solutions:**
- Verify your API credentials in `settings.toml`
- Check if your IP is whitelisted on the exchange
- Ensure you have the correct permissions (read positions, read account)
- Try using sandbox mode first: `sandbox = true`
- Check your internet connection and firewall settings

#### Authentication Errors
```
Error: Invalid API key or signature
```
**Solutions:**
- Double-check your API key and secret in the configuration
- Ensure there are no extra spaces or characters
- Verify the API key has the required permissions
- Check if the API key is expired or disabled

#### No Positions Found
```
Warning: No open positions found
```
**Solutions:**
- Verify you have open positions on the exchange
- Check if you're using the correct account (main vs. sub-account)
- Ensure the exchange module is correctly configured
- Try running in sandbox mode to test connectivity

#### GARCH Model Errors
```
Error: GARCH model failed to converge
```
**Solutions:**
- Insufficient historical data: The model needs at least 50 data points
- High volatility in data: Try adjusting the `garch_window` parameter
- Convergence issues: Reduce the forecast horizon or increase the window size
- Check for data quality issues (missing values, outliers)

#### Configuration Issues
```
Error: Configuration file not found
```
**Solutions:**
- Copy `settings.example.toml` to `settings.toml`
- Ensure all required fields are filled
- Check TOML syntax for any formatting errors
- Validate configuration with: `python -c "import tomli; tomli.load(open('settings.toml', 'rb'))"`

#### Memory and Performance Issues
```
Error: Out of memory or slow performance
```
**Solutions:**
- Reduce the `garch_window` size
- Limit the number of positions analyzed
- Disable parallel processing: `parallel_processing = false`
- Increase memory limit in configuration
- Close other applications to free up memory

#### Adaptive Stop-Loss Errors
```
Error: Failed to calculate adaptive levels
```
**Solutions:**
- Check if market data is available for the symbol
- Verify ATR calculation has sufficient data
- Ensure position data contains required fields
- Try disabling adaptive stop-loss temporarily

### Debug Mode

Enable debug mode for detailed logging:

```bash
# Environment variable
export DEBUG=1
risk-manager

# Or in configuration
[advanced]
debug_mode = true
verbose_logging = true
```

### Log Analysis

Check the log files for detailed error information:

```bash
# View recent logs
tail -f risk_manager.log

# Search for specific errors
grep -i "error" risk_manager.log
grep -i "failed" risk_manager.log
```

### Performance Optimization

If the system is running slowly:

1. **Reduce data requirements:**
   ```toml
   [volatility]
   garch_window = 100  # Reduce from 252
   
   [correlation]
   lookback_period = 14  # Reduce from 30
   ```

2. **Enable caching:**
   ```toml
   [data]
   cache_enabled = true
   cache_duration = 3600
   ```

3. **Optimize parallel processing:**
   ```toml
   [advanced]
   parallel_processing = true
   max_workers = 2  # Adjust based on your CPU
   ```

### Getting Help

If you encounter issues:

1. **Check the logs** for detailed error messages
2. **Verify your configuration** matches the expected format
3. **Test with minimal settings** to isolate the problem
4. **Check GitHub Issues** for similar problems
5. **Create a new issue** with:
   - Error message and full stack trace
   - Your configuration (remove sensitive data)
   - System information (OS, Python version)
   - Steps to reproduce the issue

### Reporting Bugs

When reporting bugs, please include:

```bash
# System information
python --version
pip list | grep -E "(ccxt|pandas|numpy|arch)"

# Configuration (sanitized)
cat settings.toml | sed 's/api_key.*/api_key = "***"/' | sed 's/api_secret.*/api_secret = "***"/'

# Error logs
tail -50 risk_manager.log
```

## 📚 Technical Details

### Volatility Models

#### GARCH(1,1) Model
```
σ²_t = ω + α₁r²_{t-1} + β₁σ²_{t-1}
```
Where:
- `σ²_t`: Conditional variance at time t
- `r²_{t-1}`: Squared return at time t-1
- `ω, α₁, β₁`: Model parameters

#### HAR-RV Model
```
log(RV_{t+1}) = c + β_D log(RV_D) + β_W log(RV_W) + β_M log(RV_M)
```
Where:
- `RV_D`: Daily realized volatility
- `RV_W`: Weekly realized volatility  
- `RV_M`: Monthly realized volatility

### Risk Calculation Formula

```
SL_distance = k × σ_H × entry_price
TP_distance = m × σ_H × entry_price
Optimal_Size = target_risk / SL_distance
```

Where `σ_H` is the volatility forecast for the target horizon.

### Correlation Analysis Algorithm

```
1. Fetch 4h returns for all positions (configurable lookback)
2. Calculate pairwise correlation matrix
3. Apply threshold-based clustering:
   - Start with each symbol as its own cluster
   - Merge clusters if any member has |corr| ≥ threshold
4. For each cluster:
   - Calculate total cluster risk
   - If cluster risk > cap_pct × total_risk:
     - Scale down all cluster members proportionally
```

## 🤝 Contributing

We welcome contributions to improve the Advanced Crypto Risk Manager! Whether you're fixing bugs, adding features, or improving documentation, your help is appreciated.

### 🚀 Quick Start for Contributors

1. **Fork the repository** on GitHub
2. **Clone your fork**:
   ```bash
   git clone https://github.com/your-username/bybit_position_manager.git
   cd bybit_position_manager
   ```
3. **Set up development environment**:
   ```bash
   python -m venv .venv
   source .venv/bin/activate  # On Windows: .venv\Scripts\activate
   pip install -e .[test]
   ```

### 🛠️ Development Setup

#### Prerequisites
- Python 3.10+
- Git
- A code editor (VS Code, PyCharm, etc.)

#### Environment Setup
```bash
# Install development dependencies
pip install -e .[test]

# Install pre-commit hooks (optional but recommended)
pip install pre-commit
pre-commit install

# Verify installation
pytest --version
python -c "import market_analysis; print('✅ Installation successful')"
```

#### Development Tools
```bash
# Code formatting
pip install black isort

# Linting
pip install flake8 mypy

# Testing
pip install pytest pytest-cov pytest-mock
```

### 📝 Development Workflow

#### 1. Create a Feature Branch
```bash
git checkout -b feature/your-feature-name
# or
git checkout -b bugfix/issue-description
# or  
git checkout -b docs/documentation-improvement
```

#### 2. Make Your Changes
- Follow the existing code style and patterns
- Add type hints to new functions
- Include docstrings for public methods
- Update tests for modified functionality

#### 3. Test Your Changes
```bash
# Run all tests
pytest -v

# Run specific test file
pytest tests/test_adaptive_stop_loss.py -v

# Run with coverage
pytest --cov=market_analysis --cov-report=html

# Test specific functionality
python -m market_analysis.demo_adaptive_stop_loss
```

#### 4. Code Quality Checks
```bash
# Format code
black market_analysis/ tests/
isort market_analysis/ tests/

# Lint code
flake8 market_analysis/ tests/
mypy market_analysis/

# Check for common issues
python -m py_compile market_analysis/*.py
```

### 📋 Contribution Guidelines

#### Code Style
- **Follow PEP 8** guidelines
- **Use type hints** for function parameters and return values
- **Add docstrings** to all public functions and classes
- **Keep functions focused** and modular (single responsibility)
- **Use meaningful variable names** and avoid abbreviations

#### Example Code Style
```python
from typing import Dict, List, Optional
import pandas as pd

def calculate_position_risk(
    position: Dict[str, float], 
    market_data: pd.DataFrame,
    risk_params: Optional[Dict[str, float]] = None
) -> Dict[str, float]:
    """
    Calculate risk metrics for a trading position.
    
    Args:
        position: Position data containing size, entry price, etc.
        market_data: Historical market data for volatility calculation
        risk_params: Optional risk parameters override
        
    Returns:
        Dictionary containing calculated risk metrics
        
    Raises:
        ValueError: If position data is invalid
    """
    # Implementation here
    pass
```

#### Testing Guidelines
- **Write tests** for all new functionality
- **Maintain test coverage** above 80%
- **Use descriptive test names** that explain what is being tested
- **Include edge cases** and error conditions
- **Mock external dependencies** (API calls, file I/O)

#### Example Test
```python
import pytest
from unittest.mock import Mock, patch
from market_analysis.position_risk_manager import PositionRiskManager

def test_calculate_position_risk_with_valid_data():
    """Test position risk calculation with valid input data."""
    # Arrange
    position = {"symbol": "BTC/USDT", "size": 1000, "entryPrice": 50000}
    market_data = pd.DataFrame({"close": [50000, 51000, 49000]})
    
    # Act
    result = calculate_position_risk(position, market_data)
    
    # Assert
    assert "risk_score" in result
    assert result["risk_score"] > 0
    assert result["risk_score"] <= 1
```

### 🎯 Areas for Contribution

#### High Priority
- **🔄 Exchange Support**: Add support for Binance, OKX, Kraken
- **📊 Risk Models**: Implement VaR, CVaR, maximum drawdown models
- **⚡ Performance**: Optimize GARCH calculations and data processing
- **🧪 Testing**: Increase test coverage and add integration tests

#### Medium Priority
- **📱 UI/UX**: Improve console output and add web dashboard
- **📈 Visualization**: Add charts and graphs for risk analysis
- **🔔 Notifications**: Implement email, Slack, Discord alerts
- **📚 Documentation**: Add tutorials and advanced usage examples

#### Low Priority
- **🐳 Docker**: Improve containerization and deployment
- **☁️ Cloud**: Add cloud deployment options (AWS, GCP, Azure)
- **🔌 Plugins**: Create plugin system for custom risk models
- **📊 Reporting**: Enhanced PDF and HTML report generation

### 🔍 Code Review Process

#### Before Submitting
1. **Self-review** your code changes
2. **Run the full test suite** and ensure all tests pass
3. **Check code coverage** hasn't decreased significantly
4. **Update documentation** if you've changed APIs or added features
5. **Test manually** with real or simulated data

#### Pull Request Guidelines
Your PR should include:
- **Clear title** describing the change
- **Detailed description** of what was changed and why
- **Link to related issues** if applicable
- **Screenshots** for UI changes
- **Breaking changes** clearly documented
- **Test results** showing all tests pass

#### PR Template
```markdown
## Description
Brief description of changes

## Type of Change
- [ ] Bug fix
- [ ] New feature
- [ ] Breaking change
- [ ] Documentation update

## Testing
- [ ] All tests pass
- [ ] Added tests for new functionality
- [ ] Manual testing completed

## Checklist
- [ ] Code follows style guidelines
- [ ] Self-review completed
- [ ] Documentation updated
- [ ] No breaking changes (or clearly documented)
```

### 🐛 Bug Reports

When reporting bugs, please include:
- **Clear description** of the issue
- **Steps to reproduce** the problem
- **Expected vs actual behavior**
- **Environment details** (OS, Python version, package versions)
- **Error messages** and stack traces
- **Configuration** (sanitized, no API keys)

### 💡 Feature Requests

For new features, please provide:
- **Use case description** - why is this needed?
- **Proposed solution** - how should it work?
- **Alternative solutions** - what other approaches were considered?
- **Additional context** - any relevant examples or references

### 📞 Getting Help

- **GitHub Discussions**: For questions and general discussion
- **GitHub Issues**: For bug reports and feature requests
- **Code Review**: Tag maintainers for review help
- **Documentation**: Check existing docs and examples first

### 🏆 Recognition

Contributors will be:
- **Listed in CONTRIBUTORS.md**
- **Mentioned in release notes** for significant contributions
- **Given credit** in documentation for major features

Thank you for contributing to make crypto trading safer and more efficient! 🚀

## 📄 License

This project is licensed under the MIT License - see the [LICENSE](LICENSE) file for details.

```
MIT License

Copyright (c) 2024 Advanced Crypto Risk Manager

Permission is hereby granted, free of charge, to any person obtaining a copy
of this software and associated documentation files (the "Software"), to deal
in the Software without restriction, including without limitation the rights
to use, copy, modify, merge, publish, distribute, sublicense, and/or sell
copies of the Software, and to permit persons to whom the Software is
furnished to do so, subject to the following conditions:

The above copyright notice and this permission notice shall be included in all
copies or substantial portions of the Software.

THE SOFTWARE IS PROVIDED "AS IS", WITHOUT WARRANTY OF ANY KIND, EXPRESS OR
IMPLIED, INCLUDING BUT NOT LIMITED TO THE WARRANTIES OF MERCHANTABILITY,
FITNESS FOR A PARTICULAR PURPOSE AND NONINFRINGEMENT. IN NO EVENT SHALL THE
AUTHORS OR COPYRIGHT HOLDERS BE LIABLE FOR ANY CLAIM, DAMAGES OR OTHER
LIABILITY, WHETHER IN AN ACTION OF CONTRACT, TORT OR OTHERWISE, ARISING FROM,
OUT OF OR IN CONNECTION WITH THE SOFTWARE OR THE USE OR OTHER DEALINGS IN THE
SOFTWARE.
```

## ⚠️ Disclaimer

**IMPORTANT: READ CAREFULLY BEFORE USING THIS SOFTWARE**

### Financial Risk Warning
- **This software is for educational and informational purposes only**
- **Not intended as financial advice or investment recommendations**
- **Trading cryptocurrencies involves substantial risk of loss**
- **Past performance does not guarantee future results**
- **You may lose some or all of your invested capital**

### Software Limitations
- **No warranty or guarantee of accuracy**
- **Market conditions can change rapidly**
- **Technical analysis has inherent limitations**
- **Software bugs or errors may occur**
- **Internet connectivity issues may affect performance**

### User Responsibilities
- **Conduct your own research and due diligence**
- **Understand the risks before trading**
- **Never invest more than you can afford to lose**
- **Consider consulting qualified financial advisors**
- **Test thoroughly with small amounts first**
- **Keep your API keys and credentials secure**

### Liability Disclaimer
The authors, contributors, and maintainers of this project:
- **Are not responsible for any financial losses**
- **Do not guarantee software performance or accuracy**
- **Provide this software "as is" without warranties**
- **Are not liable for any damages or losses**
- **Do not provide financial or investment advice**

**USE AT YOUR OWN RISK**

## ❓ Frequently Asked Questions (FAQ)

### 📊 **1. What does "Maximum Portfolio Risk" mean? Is it based on notional value or margin used?**

**Maximum Portfolio Risk** refers to the **total dollar amount at risk across all positions** if all stop-losses are hit simultaneously. This is calculated based on **notional values**, not margin used.

**Key Points:**
- **Calculation**: `Total Risk = Sum of (Position Notional × Risk Target %)` for all positions
- **Example**: If you have 3 positions with $10,000, $15,000, and $5,000 notional values, each risking 2.5%, your total portfolio risk would be $750
- **Not Margin-Based**: This is independent of leverage or margin requirements
- **Purpose**: Ensures you never risk more than a predetermined percentage of your total portfolio value

```python
# Example calculation
position_1_risk = 10000 * 0.025 = $250  # 2.5% of $10k notional
position_2_risk = 15000 * 0.025 = $375  # 2.5% of $15k notional  
position_3_risk = 5000 * 0.025 = $125   # 2.5% of $5k notional
total_portfolio_risk = $250 + $375 + $125 = $750
```

**Configuration:**
```toml
[risk]
max_portfolio_risk = 0.02  # 2% of total portfolio value
```

---

### 🎯 **2. What is "Risk Target" and what does it mean?**

**Risk Target** is the **percentage of a position's notional value** that you're willing to lose if the stop-loss is hit. This is dynamically adjusted based on the confidence score of each trade setup.

**How It Works:**
1. **Base Risk Target**: Set in configuration (default: 2.5% of position notional)
2. **Confidence Multiplier**: Applied based on trade quality assessment
3. **Final Risk Target**: Clamped within professional limits (2.0% - 3.0%)

**Dynamic Adjustment Formula:**
```python
# Base configuration
base_target_pct = 0.025  # 2.5%
min_target_pct = 0.020   # 2.0% 
max_target_pct = 0.030   # 3.0%

# Confidence-based multiplier
if confidence_score >= 4:    # High confidence
    multiplier = 1.2         # Risk 3.0%
elif confidence_score >= 2: # Medium confidence  
    multiplier = 1.0         # Risk 2.5%
elif confidence_score >= 0: # Low confidence
    multiplier = 0.9         # Risk 2.25%
else:                        # Negative confidence
    multiplier = 0.8         # Risk 2.0%

final_risk_target = min(max_target_pct, max(min_target_pct, base_target_pct * multiplier))
```

**Example:**
- Position notional: $10,000
- Confidence score: 4 (high confidence)
- Risk target: 3.0% (2.5% × 1.2)
- **Dollar risk**: $10,000 × 0.03 = $300

---

### 🔗 **3. Can Correlation Threshold and Cluster Risk Cap be calibrated?**

**Yes, both parameters are fully configurable** and should be calibrated based on your trading strategy and market conditions.

**Correlation Threshold (`corr_threshold`)**:
- **Default**: 0.7 (70% correlation)
- **Range**: 0.5 - 0.9 recommended
- **Purpose**: Determines when positions are considered "correlated" and grouped into clusters
- **Lower values**: More aggressive clustering (more positions grouped together)
- **Higher values**: More conservative clustering (only highly correlated positions grouped)

**Cluster Risk Cap (`cluster_risk_cap_pct`)**:
- **Default**: 0.5 (50% of total portfolio risk)
- **Range**: 0.3 - 0.8 recommended  
- **Purpose**: Maximum percentage of total portfolio risk allowed per correlated cluster
- **Lower values**: More conservative (better diversification)
- **Higher values**: More aggressive (allows concentrated exposure)

**Configuration Example:**
```toml
[portfolio]
corr_threshold = 0.7        # 70% correlation threshold
cluster_risk_cap_pct = 0.5  # Max 50% of total risk per cluster

# Alternative conservative settings
# corr_threshold = 0.6        # 60% correlation (more clustering)
# cluster_risk_cap_pct = 0.4  # Max 40% of total risk per cluster
```

**Calibration Guidelines:**
- **Crypto Markets**: Use 0.6-0.7 threshold (crypto assets are highly correlated)
- **Mixed Assets**: Use 0.7-0.8 threshold (stocks, forex, commodities)
- **Risk Tolerance**: Lower cluster cap (0.3-0.4) for conservative, higher (0.6-0.8) for aggressive

---

### ⚖️ **4. Do exposure increase/decrease suggestions account for both clustering and risk limits?**

**Yes, the system considers both clustering effects and individual risk limits** when making exposure recommendations. The process follows this hierarchy:

**Decision Process:**
1. **Individual Position Analysis**: Calculate optimal size based on confidence score and risk target
2. **Cluster Risk Assessment**: Group correlated positions and calculate total cluster risk
3. **Risk Cap Application**: If cluster risk exceeds limits, proportionally scale down all positions in that cluster
4. **Final Recommendations**: Suggest increases/decreases based on the constrained optimal sizes

**Example Scenario:**
```
Initial Analysis:
- BTC position: Optimal size $15,000 (risk: $450)
- ETH position: Optimal size $12,000 (risk: $360) 
- SOL position: Optimal size $8,000 (risk: $240)
- Cluster correlation: 0.8 (above 0.7 threshold)
- Total cluster risk: $1,050

Risk Cap Check:
- Max cluster risk allowed: $800 (50% of $1,600 total portfolio risk)
- Scale factor: $800 / $1,050 = 0.76

Final Recommendations:
- BTC: Reduce to $11,400 (76% of optimal)
- ETH: Reduce to $9,120 (76% of optimal)
- SOL: Reduce to $6,080 (76% of optimal)
```

**Output Example:**
```
Portfolio Note: Cluster [BTC, ETH, SOL] risk capped $1,050→$800 (ρ≥0.7)
Recommendation: Reduce BTC exposure by 24% due to cluster risk limits
```

---

### 🎯 **5. How is Confidence Score calculated and where is it used?**

**Confidence Score** is a **0-5 point system** that evaluates trade setup quality based on five technical factors:

**Calculation Components:**

1. **Trend Strength (EMA Crossover)** [+1 point]:
   - **Long**: EMA20 > EMA50 (uptrend alignment)
   - **Short**: EMA20 < EMA50 (downtrend alignment)

2. **Breakout Confirmation (Donchian Channels)** [+1 point]:
   - **Long**: Price breaks above 20-period high
   - **Short**: Price breaks below 20-period low

3. **Volatility Regime Analysis** [+1/-1 point]:
   - **+1**: Low volatility regime (current vol < 80% of median)
   - **-1**: High volatility regime (current vol > 150% of median)

4. **Price Momentum (RSI)** [+1 point]:
   - **Long**: RSI > 50 (positive momentum)
   - **Short**: RSI < 50 (negative momentum)

5. **Volatility Model Alignment** [+1/-1 point]:
   - **+1**: GARCH and HAR models agree (ratio 0.5-2.0)
   - **-1**: Models strongly disagree (ratio > 3.0)

**Usage Throughout System:**

**1. Risk Target Adjustment:**
```python
if confidence_score >= 4:    # High confidence
    risk_multiplier = 1.2    # Risk 20% more
elif confidence_score >= 2: # Medium confidence
    risk_multiplier = 1.0    # Standard risk
elif confidence_score >= 0: # Low confidence  
    risk_multiplier = 0.9    # Risk 10% less
else:                        # Negative confidence
    risk_multiplier = 0.8    # Risk 20% less
```

**2. Stop-Loss Adjustment:**
```python
confidence_adjustment = 1.0 + (confidence_score * 0.05)  # ±25% based on confidence
adjusted_stop_distance = base_stop_distance * confidence_adjustment
```

**3. Position Sizing:**
```python
optimal_size = (risk_target_pct * notional) / stop_loss_distance
# Where risk_target_pct is adjusted by confidence score
```

**Example Output:**
```
Symbol: BTC/USDT
Confidence Score: 4/5
Contributing Factors:
  ✓ Uptrend (EMA20 > EMA50)
  ✓ Breakout above Donchian high  
  ✓ Low volatility regime
  ✓ Positive momentum (RSI > 50)
Risk Target: 3.0% (base 2.5% × 1.2 confidence multiplier)
```

## 🔗 Additional Resources

### Documentation
- [API Documentation](docs/api.md) - Detailed API reference
- [Configuration Guide](docs/configuration.md) - Advanced configuration options
- [Risk Models Guide](docs/risk-models.md) - Understanding risk calculations
- [Exchange Integration](docs/exchanges.md) - Supported exchanges and setup

### Community
- [GitHub Discussions](https://github.com/your-username/bybit_position_manager/discussions) - Community Q&A
- [Issue Tracker](https://github.com/your-username/bybit_position_manager/issues) - Bug reports and feature requests
- [Wiki](https://github.com/your-username/bybit_position_manager/wiki) - Additional guides and tutorials

### Related Projects
- [CCXT](https://github.com/ccxt/ccxt) - Cryptocurrency exchange trading library
- [TA-Lib](https://github.com/mrjbq7/ta-lib) - Technical analysis library
- [Pandas](https://pandas.pydata.org/) - Data analysis and manipulation
- [NumPy](https://numpy.org/) - Numerical computing

### Support
- 📧 **Email**: support@example.com
- 💬 **Discord**: [Join our server](https://discord.gg/example)
- 🐦 **Twitter**: [@CryptoRiskMgr](https://twitter.com/example)
- 📖 **Blog**: [Risk Management Insights](https://blog.example.com)

---

<div align="center">

**⭐ Star this repository if you find it helpful!**

**🔔 Watch for updates and new features**

**🍴 Fork to contribute your improvements**

Made with ❤️ for the crypto trading community

</div>
>>>>>>> 045f11ee
<|MERGE_RESOLUTION|>--- conflicted
+++ resolved
@@ -50,96 +50,35 @@
 
 ## 🚀 Quick Start
 
-### Prerequisites
+There are two ways to run the application: directly via `pip` or using Docker.
 
-- Python 3.10 or higher
-- pip package manager
-- Git (for cloning the repository)
+### 1. Local Installation & Execution
 
-### Local Installation
+#### Installation
 
-<<<<<<< HEAD
 ```
 # Create and activate a virtual environment
 python3 -m venv .venv
 source .venv/bin/activate
-=======
-1. **Clone the repository**:
-   ```bash
-   git clone <repository-url>
-   cd bybit_position_manager
-   ```
 
-2. **Create and activate a virtual environment**:
-   ```bash
-   python -m venv .venv
-   source .venv/bin/activate  # On Windows: .venv\Scripts\activate
-   ```
-
-3. **Install the package**:
-   ```bash
-   # For development (recommended)
-   pip install -e .
-   
-   # Or install dependencies directly
-   pip install -r requirements.txt
-   ```
-
-4. **Configure your settings**:
-   ```bash
-   # Create your configuration file
-   cp settings.example.toml settings.toml
-   # Edit with your API credentials and preferences
-   nano settings.toml
-   ```
-
-5. **Run the risk manager**:
-   ```bash
-   risk-manager
-   ```
->>>>>>> 045f11ee
-
-## 📦 Installation Options
-
-### Development Installation (Recommended)
-
-For development and testing, install in editable mode:
-
-```bash
+# Install the package in editable mode
 pip install -e .
 ```
 
-<<<<<<< HEAD
 3.  Create a `.env` file in the root directory with your API credentials (this is read by the application):
     ```
     BYBIT_API_KEY=your_api_key_here
     BYBIT_API_SECRET=your_api_secret_here
     ```
-=======
-This allows you to modify the code and see changes immediately without reinstalling.
 
-### Production Installation
->>>>>>> 045f11ee
+#### Running the Application
 
-For production use:
+Once installed, you can run the analysis using the new command-line tool:
 
 ```bash
-pip install .
+risk-manager
 ```
 
-### Docker Installation
-
-You can also run the system using Docker:
-
-```bash
-# Build the container
-docker build -t crypto-risk-manager .
-
-# Run the risk manager
-docker run -v $(pwd)/settings.toml:/app/settings.toml crypto-risk-manager
-```
-
-<<<<<<< HEAD
 To run in real-time monitoring mode:
 
 ```bash
@@ -157,33 +96,12 @@
 - --print-report: print the full risk report to stdout after analysis (still writes risk_analysis.json)
 
 ### 2. Docker Execution
-=======
-## ⚙️ Configuration
->>>>>>> 045f11ee
 
-### API Credentials Setup
+Alternatively, you can use Docker to build and run the application in a containerized environment.
 
-1. **Create your configuration file**:
-   ```bash
-   cp settings.example.toml settings.toml
-   ```
+#### Building the Image
 
-2. **Edit the configuration** with your exchange credentials:
-   ```toml
-   [exchange]
-   api_key = "your_api_key_here"
-   api_secret = "your_api_secret_here"
-   sandbox = false  # Set to true for testing
-   
-   [risk_management]
-   max_portfolio_risk = 0.02  # 2% max portfolio risk
-   default_stop_loss = 0.05   # 5% default stop loss
-   ```
-
-### Environment Variables
-
-Alternatively, you can use environment variables:
-
+From the project root directory, build the Docker image:
 ```bash
 export BYBIT_API_KEY="your_api_key"
 export BYBIT_API_SECRET="your_api_secret"
@@ -195,117 +113,14 @@
 Execute the test suite to ensure everything is working correctly:
 
 ```bash
-# Run all tests
-pytest tests/ -v
+docker run --rm -v "$(pwd)/.env":/app/.env -v "$(pwd)/settings.toml":/app/settings.toml risk-manager-app
+```
+The `--rm` flag will automatically remove the container when it exits. The `-v` flags mount your local configuration files into the container at runtime.
 
-# Run specific test categories
-pytest tests/test_adaptive_stop_loss.py -v
-pytest tests/test_garch_vol_triggers.py -v
+### 🔬 Running Tests
 
-# Run with coverage
-pytest tests/ --cov=market_analysis --cov-report=html
-```
-
-## 📖 Usage Guide
-
-<<<<<<< HEAD
 ```bash
 pytest -q
-=======
-### Basic Usage
-
-Once installed and configured, you can run the risk manager with:
-
-```bash
-risk-manager
-```
-
-This will:
-1. Connect to your exchange using the configured API credentials
-2. Fetch all open positions
-3. Analyze risk metrics for each position
-4. Apply adaptive stop-loss levels where appropriate
-5. Generate a comprehensive risk analysis report
-6. Save results to `risk_analysis.json`
-
-### Command Line Options
-
-```bash
-# Run with verbose output
-risk-manager --verbose
-
-# Run in dry-run mode (no actual trades)
-risk-manager --dry-run
-
-# Specify custom configuration file
-risk-manager --config custom_settings.toml
-
-# Show help
-risk-manager --help
-```
-
-### Programmatic Usage
-
-You can also use the risk manager programmatically:
-
-```python
-from market_analysis.position_risk_manager import PositionRiskManager
-from market_analysis.config import load_config
-
-# Load configuration
-config = load_config()
-
-# Initialize risk manager
-risk_manager = PositionRiskManager(config)
-
-# Run analysis
-results = risk_manager.analyze_positions()
-
-# Access individual components
-for position in results['positions']:
-    print(f"Symbol: {position['symbol']}")
-    print(f"Risk Level: {position['risk_level']}")
-    print(f"Recommended Action: {position['recommendation']}")
-```
-
-### Understanding the Output
-
-The risk manager generates several types of output:
-
-#### Console Output
-- **Position Summary**: Overview of all open positions
-- **Risk Metrics**: Key risk indicators for your portfolio
-- **Recommendations**: Actionable suggestions for risk management
-- **Quick Reference**: Summary table of important metrics
-
-#### JSON Report (`risk_analysis.json`)
-- Detailed position analysis
-- Volatility forecasts
-- Correlation matrices
-- Historical performance metrics
-
-#### Example Output
-```
-📊 PORTFOLIO RISK ANALYSIS
-==========================
-
-💰 Account Overview:
-   Total Equity: $10,000.00
-   Available Balance: $8,500.00
-   Today's PnL: +$150.00 (+1.5%)
-
-📈 Open Positions (3):
-   BTC/USDT: $2,000 (Long) - Risk: Medium
-   ETH/USDT: $1,500 (Short) - Risk: Low  
-   SOL/USDT: $1,000 (Long) - Risk: High
-
-⚠️  Risk Recommendations:
-   • Consider reducing SOL position size
-   • BTC correlation with ETH detected
-   • Portfolio risk: 2.1% (within limits)
-
-✅ Adaptive stop-losses applied to 3 positions
->>>>>>> 045f11ee
 ```
 
 ## 🔧 Core Components & Logic Flow
@@ -325,336 +140,7 @@
 #### 1. Confidence Scoring Model
 - Combines multiple indicators and regime detection to assign confidence to signals
 
-<<<<<<< HEAD
 ... existing code ...
-=======
-Instead of treating all trade setups equally, the system calculates a **Confidence Score** for each position to quantify the quality of the setup. This score is based on a blend of five distinct factors:
-
-1.  **Trend Strength (EMA Crossover):** Checks if the short-term trend (20-period EMA) is aligned with the position's direction relative to the longer-term trend (50-period EMA). A score is awarded if the trend is favorable.
-2.  **Breakout Confirmation (Donchian Channels):** Determines if the current price has recently broken out of its 20-period price range, providing confirmation for the trade's direction.
-3.  **Volatility Regime:** Compares the short-term volatility (20-period standard deviation of returns) to the longer-term median volatility (100-period). A score is awarded for low-volatility regimes (less noise) and penalized for high-volatility regimes.
-4.  **Price Momentum (RSI Proxy):** Uses a 14-period RSI calculation to gauge momentum. A score is awarded if the RSI is above 50 for long positions or below 50 for short positions.
-5.  **Volatility Model Stability:** Compares the annualized volatility forecasts from the GARCH and HAR-RV models. If the models are in close agreement, it increases confidence. If they diverge significantly, it reduces confidence, indicating market uncertainty.
-
-The final score is clamped between -2 and +5 and directly influences the risk parameters.
-
-#### 2. Dynamic Risk Target Adjustment
-
-The system can dynamically adjust the percentage of capital risked on a trade based on the **Confidence Score**. This allows for taking slightly more risk on high-quality setups and less risk on low-quality ones.
-
--   The base risk is defined in `settings.toml` (e.g., `base_target_pct = 0.025`).
--   A multiplier is applied based on the score:
-    -   High Confidence (Score ≥ 4): **1.2x** multiplier (e.g., 3.0% risk)
-    -   Medium Confidence (Score ≥ 2): **1.0x** multiplier (e.g., 2.5% risk)
-    -   Low Confidence (Score ≥ 0): **0.9x** multiplier (e.g., 2.25% risk)
-    -   Negative Confidence (Score < 0): **0.8x** multiplier (e.g., 2.0% risk)
--   The final risk target is clipped within a professional range (e.g., 2.0% to 3.0%) defined in the configuration.
-
-#### 3. Dynamic Stop-Loss and Take-Profit Multipliers
-
-The multipliers used to set the Stop-Loss (`k`) and Take-Profit (`m`) distances are not static. they are adjusted using a three-factor model to adapt to market conditions:
-
-1.  **Base Multiplier (Leverage):** The initial `k` and `m` values are selected from the configuration based on the position's leverage. Higher leverage results in tighter base multipliers.
-2.  **Volatility Adjustment:** The multipliers are then adjusted based on the current volatility regime (measured by ATR as a percentage of price). In very high-volatility environments, stops are widened to avoid premature stop-outs, while in low-volatility environments, they are tightened.
-3.  **Confidence Adjustment:** Finally, the multipliers are fine-tuned based on the **Confidence Score**. A higher score results in slightly tighter stops and more aggressive profit targets, as the system has more confidence in the trade's direction.
-
-This multi-factor approach ensures that the final SL/TP levels are tailored specifically to the asset's current leverage, volatility, and the quality of the trade setup.
-
-### 2. GARCH Volatility Triggers (`garch_vol_triggers.py`)
-
-Advanced volatility analysis using multiple models:
-
-**Volatility Models:**
-
-#### GARCH(1,1) Model
-- Models volatility clustering and mean reversion
-- Provides short-term volatility forecasts
-- More sensitive to recent market conditions
-- Weight: 30% in blended estimate
-
-#### HAR-RV (Heterogeneous Autoregressive Realized Volatility)
-- Uses realized volatility from different time horizons
-- More stable long-term volatility estimates
-- Better for trend-following strategies
-- Weight: 40% in blended estimate
-
-#### ATR (Average True Range)
-- Simple volatility measure based on price ranges
-- Used as fallback when advanced models fail
-- Good for quick volatility assessment
-- Weight: 30% in blended estimate
-
-**Blending Logic:**
-```python
-# Outlier detection and blending
-if garch_sigma and har_sigma:
-    ratio = garch_sigma / har_sigma
-    if ratio > outlier_threshold:
-        # Use HAR if GARCH is outlier
-        blended_sigma = har_sigma
-    else:
-        # Weighted blend
-        blended_sigma = (w_garch * garch_sigma + 
-                        w_har * har_sigma + 
-                        w_atr * atr_sigma)
-else:
-    # Fallback to ATR
-    blended_sigma = atr_sigma
-```
-
-### 3. Portfolio Correlation Analysis
-
-**New Feature**: Automatically identifies correlated positions and applies risk caps:
-
-```python
-# Correlation clustering algorithm
-1. Fetch 4h returns for all positions (60-day lookback)
-2. Calculate correlation matrix
-3. Group positions with |correlation| ≥ 0.7 into clusters
-4. Cap total cluster risk at 50% of portfolio risk budget
-5. Scale down cluster members proportionally 
-```
-
-**Example Output:**
-```
-📊 PORTFOLIO SUMMARY
-----------------------------------------
-Total Positions: 5
-Total Notional: $2,450.33
-Total Unrealized PnL: $45.67
-Total Risk (if all SL hit): $89.23
-Total Reward (if all TP hit): $156.78
-Portfolio Risk/Reward: 1.76:1
-
-⚠️  Positions at Risk: BTC/USDT:USDT, ETH/USDT:USDT
-```
-
-## 📊 Understanding the Outputs
-
-### Position Analysis Breakdown
-
-#### 1. Current Status
-```
-Entry: $0.460210 | Current: $0.462700 | PnL: 0.56%
-Size: 331.0 | Notional: $152.33 | Leverage: 15.0x
-```
-- **Entry**: Position entry price
-- **Current**: Live market price
-- **PnL**: Unrealized profit/loss percentage
-- **Size**: Position size in base currency
-- **Notional**: Position value in USDT
-- **Leverage**: Current leverage used
-
-#### 2. Volatility Analysis
-```
-Method: VOL_BLEND (GARCH 30% + HAR 40% + ATR 30%)
-ATR(20): $0.006705 (1.46% of price)
-HAR-RV σ(annual): 16.2%
-GARCH σ(annual): 93.3%
-Blended σ(4h): 2.1%
-```
-- **Method**: Shows the blending approach used
-- **ATR(20)**: 20-period Average True Range in dollars and percentage
-- **HAR-RV σ**: Annualized volatility from HAR-RV model
-- **GARCH σ**: Annualized volatility from GARCH model
-- **Blended σ**: Final volatility estimate used for calculations
-
-#### 3. Risk Management Levels
-```
-STOP LOSS: $0.458600 (-0.35% from entry)
-  💰 Optimal Risk: $3.08 (for optimal size: 1916.08)
-  💰 Current Risk: $0.53 (for current size: 331.00)
-  ✅ Safe from liquidation
-
-TAKE PROFIT: $0.463400 (0.69% from entry)
-  💰 Optimal Reward: $6.1/1
-  💰 Current Reward: $1.06
-  📊 Risk/Reward: 1.98:1
-```
-- **SL/TP Levels**: Calculated based on volatility and multipliers
-- **Optimal Risk/Reward**: Based on optimal position size for target risk
-- **Current Risk/Reward**: Based on actual position size
-- **Risk/Reward Ratio**: Reward divided by risk (target: >1.5:1)
-
-#### 4. Position Health Assessment
-- **🟢 NORMAL**: Position within normal parameters
-- **🟡 WARNING**: Position needs attention (PnL < -2%)
-- **🔴 CRITICAL**: Position needs immediate action (PnL < -5%)
-- **💚 PROFITABLE**: Position in profit, consider trailing stops
-
-### Risk/Reward Calculation Logic
-
-The system calculates risk/reward using **optimal position sizing**:
-
-1. **Target Risk**: Configurable (default 2.5% of position notional)
-2. **Volatility Forecast**: Uses blended GARCH/HAR-RV/ATR models
-3. **SL Distance**: `k × σ_H × entry_price` (k = 0.8-1.8 based on leverage)
-4. **TP Distance**: `m × σ_H × entry_price` (m = 1.8-4.0 based on leverage)
-5. **Optimal Size**: `target_risk / sl_distance`
-6. **Risk/Reward**: `tp_distance / sl_distance`
-
-### Position Sizing Recommendations
-
-The system compares current vs optimal position sizes:
-
-- **Current < 0.5× Optimal**: Position too small for proper risk management
-- **Current > 1.5× Optimal**: Position too large, consider reducing
-- **0.5× ≤ Current ≤ 1.5× Optimal**: Position size appropriate
-
-## 🎛️ Configuration Options
-
-The system uses a TOML configuration file (`settings.toml`) for comprehensive customization. Below are all available configuration sections:
-
-### Exchange Configuration
-
-```toml
-[exchange]
-api_key = "your_api_key_here"
-api_secret = "your_api_secret_here"
-sandbox = false                    # Use testnet/sandbox environment
-testnet = false                    # Alternative sandbox setting
-rate_limit = 10                    # API calls per second limit
-timeout = 30                       # Request timeout in seconds
-```
-
-### Risk Management Parameters
-
-```toml
-[risk_management]
-max_portfolio_risk = 0.02          # Maximum portfolio risk (2%)
-position_size_limit = 0.1          # Maximum position size as % of portfolio (10%)
-correlation_threshold = 0.7        # Correlation threshold for position clustering
-cluster_risk_multiplier = 0.8      # Risk multiplier for correlated positions
-default_stop_loss = 0.05           # Default stop loss percentage (5%)
-max_leverage = 10                  # Maximum allowed leverage
-risk_free_rate = 0.02              # Risk-free rate for Sharpe ratio calculations
-```
-
-### Risk Parameters
-
-```toml
-[risk]
-base_target_pct = 0.025      # Base risk target (2.5%)
-min_target_pct = 0.020       # Minimum risk target (2.0%)
-max_target_pct = 0.030       # Maximum risk target (3.0%)
-use_dynamic = true           # Enable dynamic risk adjustment
-exchange_timeout_ms = 10000  # HTTP timeout for exchange calls (10 seconds)
-
-[stops]
-# Leverage-based SL multipliers (professional 2–4× ATR range)
-k_sl_lev20 = 1.5            # High leverage: tighter stops
-k_sl_lev15 = 1.8            # Medium-high leverage
-k_sl_lev10 = 2.2            # Medium leverage
-k_sl_low   = 2.5            # Low leverage: wider stops allowed
-
-# Leverage-based TP multipliers
-m_tp_lev20 = 3.0            # Conservative target for high leverage
-m_tp_lev15 = 3.5            # Medium-high leverage
-m_tp_lev10 = 4.0            # Medium leverage
-m_tp_low   = 4.5            # Aggressive target for low leverage
-```
-
-### Adaptive Stop-Loss Settings
-
-```toml
-[adaptive_stop_loss]
-enabled = true                     # Enable adaptive stop-loss functionality
-min_stop_distance = 0.01           # Minimum stop distance (1%)
-max_stop_distance = 0.15           # Maximum stop distance (15%)
-volatility_multiplier = 2.0        # ATR multiplier for stop distance
-trailing_enabled = true            # Enable trailing stops
-update_frequency = 300             # Update frequency in seconds
-```
-
-### Volatility Analysis Settings
-
-```toml
-[vol]
-blend_w_garch = 0.30        # GARCH weight in blend
-blend_w_har   = 0.40        # HAR-RV weight in blend
-blend_w_atr   = 0.30        # ATR weight in blend
-garch_har_outlier_ratio = 2.0  # Outlier detection threshold
-horizon_hours = 4           # Volatility forecast horizon
-
-[volatility]
-garch_window = 252                 # GARCH model lookback window (days)
-confidence_level = 0.95            # Confidence level for VaR calculations
-volatility_threshold = 0.3         # High volatility threshold (30%)
-forecast_horizon = 5               # Volatility forecast horizon (days)
-min_observations = 50              # Minimum data points for analysis
-```
-
-### Portfolio Correlation Settings
-
-```toml
-[portfolio]
-corr_lookback_days = 60     # Days for correlation calculation
-corr_threshold = 0.7        # Correlation threshold for clustering
-cluster_risk_cap_pct = 0.5  # Max risk per cluster (% of total)
-
-[correlation]
-lookback_period = 30               # Correlation calculation period (days)
-min_correlation = 0.5              # Minimum correlation for clustering
-update_frequency = "1h"            # How often to update correlations
-max_cluster_size = 5               # Maximum positions per correlation cluster
-correlation_decay = 0.94           # Exponential decay factor for correlation
-```
-
-### Reporting and Output
-
-```toml
-[reporting]
-output_format = "json"             # Output format: json, csv, html
-save_to_file = true                # Save analysis to file
-file_path = "risk_analysis.json"   # Output file path
-include_charts = false             # Include charts in HTML output
-verbose_logging = false            # Enable detailed logging
-```
-
-### Data Sources and Market Data
-
-```toml
-[data]
-price_source = "exchange"          # Price data source: exchange, external
-historical_days = 365              # Days of historical data to fetch
-cache_enabled = true               # Enable data caching
-cache_duration = 3600              # Cache duration in seconds
-backup_data_source = "coingecko"   # Backup data source
-```
-
-### Advanced Settings
-
-```toml
-[advanced]
-parallel_processing = true         # Enable parallel position analysis
-max_workers = 4                    # Maximum worker threads
-memory_limit = "1GB"               # Memory usage limit
-performance_monitoring = false     # Enable performance metrics
-debug_mode = false                 # Enable debug output
-```
-
-### Notification Settings
-
-```toml
-[notifications]
-enabled = false                    # Enable notifications
-webhook_url = ""                   # Discord/Slack webhook URL
-email_enabled = false              # Enable email notifications
-email_smtp_server = ""             # SMTP server for emails
-risk_threshold_alerts = true       # Alert on high risk positions
-```
-
-## 📈 Usage Examples
-
-### 1. Basic Position Analysis
-```bash
-python position_risk_manager.py
-```
-
-### 2. Custom Volatility Analysis
-```python
-from garch_vol_triggers import analyze_multiple_symbols_bybit
->>>>>>> 045f11ee
 
 #### 4. State-Anchored Dynamic SL/TP with Probability Model
 - Uses current-price anchoring with volatility horizon to dynamically update SL/TP
@@ -667,7 +153,6 @@
 
 Example (library usage):
 ```python
-<<<<<<< HEAD
 from market_analysis.garch_vol_triggers import (
     get_klines_bybit, compute_atr, garch_sigma_ann_and_sigma_H,
     blended_sigma_h, backtest_dynamic_levels
@@ -711,782 +196,4 @@
 
 - risk_analysis.json: full human-readable text report is written after each run.
 - Console: live table summary; add --print-report to also print the full report to stdout.
-- JSON fields in per-position analysis are also persisted under the hood (e.g., tp1, tp2, scaleout_frac1/2, leave_runner_frac, dynamic_p_tp, k_eff, m_eff).
-=======
-from position_risk_manager import load_settings
-
-# Load configuration with fallback
-cfg = load_settings("settings.toml")
-risk_target = cfg.get('risk', {}).get('base_target_pct', 0.025)
-```
-
-## 🚨 Troubleshooting
-
-### Common Issues
-
-#### API Connection Errors
-```
-Error: Failed to connect to exchange API
-```
-**Solutions:**
-- Verify your API credentials in `settings.toml`
-- Check if your IP is whitelisted on the exchange
-- Ensure you have the correct permissions (read positions, read account)
-- Try using sandbox mode first: `sandbox = true`
-- Check your internet connection and firewall settings
-
-#### Authentication Errors
-```
-Error: Invalid API key or signature
-```
-**Solutions:**
-- Double-check your API key and secret in the configuration
-- Ensure there are no extra spaces or characters
-- Verify the API key has the required permissions
-- Check if the API key is expired or disabled
-
-#### No Positions Found
-```
-Warning: No open positions found
-```
-**Solutions:**
-- Verify you have open positions on the exchange
-- Check if you're using the correct account (main vs. sub-account)
-- Ensure the exchange module is correctly configured
-- Try running in sandbox mode to test connectivity
-
-#### GARCH Model Errors
-```
-Error: GARCH model failed to converge
-```
-**Solutions:**
-- Insufficient historical data: The model needs at least 50 data points
-- High volatility in data: Try adjusting the `garch_window` parameter
-- Convergence issues: Reduce the forecast horizon or increase the window size
-- Check for data quality issues (missing values, outliers)
-
-#### Configuration Issues
-```
-Error: Configuration file not found
-```
-**Solutions:**
-- Copy `settings.example.toml` to `settings.toml`
-- Ensure all required fields are filled
-- Check TOML syntax for any formatting errors
-- Validate configuration with: `python -c "import tomli; tomli.load(open('settings.toml', 'rb'))"`
-
-#### Memory and Performance Issues
-```
-Error: Out of memory or slow performance
-```
-**Solutions:**
-- Reduce the `garch_window` size
-- Limit the number of positions analyzed
-- Disable parallel processing: `parallel_processing = false`
-- Increase memory limit in configuration
-- Close other applications to free up memory
-
-#### Adaptive Stop-Loss Errors
-```
-Error: Failed to calculate adaptive levels
-```
-**Solutions:**
-- Check if market data is available for the symbol
-- Verify ATR calculation has sufficient data
-- Ensure position data contains required fields
-- Try disabling adaptive stop-loss temporarily
-
-### Debug Mode
-
-Enable debug mode for detailed logging:
-
-```bash
-# Environment variable
-export DEBUG=1
-risk-manager
-
-# Or in configuration
-[advanced]
-debug_mode = true
-verbose_logging = true
-```
-
-### Log Analysis
-
-Check the log files for detailed error information:
-
-```bash
-# View recent logs
-tail -f risk_manager.log
-
-# Search for specific errors
-grep -i "error" risk_manager.log
-grep -i "failed" risk_manager.log
-```
-
-### Performance Optimization
-
-If the system is running slowly:
-
-1. **Reduce data requirements:**
-   ```toml
-   [volatility]
-   garch_window = 100  # Reduce from 252
-   
-   [correlation]
-   lookback_period = 14  # Reduce from 30
-   ```
-
-2. **Enable caching:**
-   ```toml
-   [data]
-   cache_enabled = true
-   cache_duration = 3600
-   ```
-
-3. **Optimize parallel processing:**
-   ```toml
-   [advanced]
-   parallel_processing = true
-   max_workers = 2  # Adjust based on your CPU
-   ```
-
-### Getting Help
-
-If you encounter issues:
-
-1. **Check the logs** for detailed error messages
-2. **Verify your configuration** matches the expected format
-3. **Test with minimal settings** to isolate the problem
-4. **Check GitHub Issues** for similar problems
-5. **Create a new issue** with:
-   - Error message and full stack trace
-   - Your configuration (remove sensitive data)
-   - System information (OS, Python version)
-   - Steps to reproduce the issue
-
-### Reporting Bugs
-
-When reporting bugs, please include:
-
-```bash
-# System information
-python --version
-pip list | grep -E "(ccxt|pandas|numpy|arch)"
-
-# Configuration (sanitized)
-cat settings.toml | sed 's/api_key.*/api_key = "***"/' | sed 's/api_secret.*/api_secret = "***"/'
-
-# Error logs
-tail -50 risk_manager.log
-```
-
-## 📚 Technical Details
-
-### Volatility Models
-
-#### GARCH(1,1) Model
-```
-σ²_t = ω + α₁r²_{t-1} + β₁σ²_{t-1}
-```
-Where:
-- `σ²_t`: Conditional variance at time t
-- `r²_{t-1}`: Squared return at time t-1
-- `ω, α₁, β₁`: Model parameters
-
-#### HAR-RV Model
-```
-log(RV_{t+1}) = c + β_D log(RV_D) + β_W log(RV_W) + β_M log(RV_M)
-```
-Where:
-- `RV_D`: Daily realized volatility
-- `RV_W`: Weekly realized volatility  
-- `RV_M`: Monthly realized volatility
-
-### Risk Calculation Formula
-
-```
-SL_distance = k × σ_H × entry_price
-TP_distance = m × σ_H × entry_price
-Optimal_Size = target_risk / SL_distance
-```
-
-Where `σ_H` is the volatility forecast for the target horizon.
-
-### Correlation Analysis Algorithm
-
-```
-1. Fetch 4h returns for all positions (configurable lookback)
-2. Calculate pairwise correlation matrix
-3. Apply threshold-based clustering:
-   - Start with each symbol as its own cluster
-   - Merge clusters if any member has |corr| ≥ threshold
-4. For each cluster:
-   - Calculate total cluster risk
-   - If cluster risk > cap_pct × total_risk:
-     - Scale down all cluster members proportionally
-```
-
-## 🤝 Contributing
-
-We welcome contributions to improve the Advanced Crypto Risk Manager! Whether you're fixing bugs, adding features, or improving documentation, your help is appreciated.
-
-### 🚀 Quick Start for Contributors
-
-1. **Fork the repository** on GitHub
-2. **Clone your fork**:
-   ```bash
-   git clone https://github.com/your-username/bybit_position_manager.git
-   cd bybit_position_manager
-   ```
-3. **Set up development environment**:
-   ```bash
-   python -m venv .venv
-   source .venv/bin/activate  # On Windows: .venv\Scripts\activate
-   pip install -e .[test]
-   ```
-
-### 🛠️ Development Setup
-
-#### Prerequisites
-- Python 3.10+
-- Git
-- A code editor (VS Code, PyCharm, etc.)
-
-#### Environment Setup
-```bash
-# Install development dependencies
-pip install -e .[test]
-
-# Install pre-commit hooks (optional but recommended)
-pip install pre-commit
-pre-commit install
-
-# Verify installation
-pytest --version
-python -c "import market_analysis; print('✅ Installation successful')"
-```
-
-#### Development Tools
-```bash
-# Code formatting
-pip install black isort
-
-# Linting
-pip install flake8 mypy
-
-# Testing
-pip install pytest pytest-cov pytest-mock
-```
-
-### 📝 Development Workflow
-
-#### 1. Create a Feature Branch
-```bash
-git checkout -b feature/your-feature-name
-# or
-git checkout -b bugfix/issue-description
-# or  
-git checkout -b docs/documentation-improvement
-```
-
-#### 2. Make Your Changes
-- Follow the existing code style and patterns
-- Add type hints to new functions
-- Include docstrings for public methods
-- Update tests for modified functionality
-
-#### 3. Test Your Changes
-```bash
-# Run all tests
-pytest -v
-
-# Run specific test file
-pytest tests/test_adaptive_stop_loss.py -v
-
-# Run with coverage
-pytest --cov=market_analysis --cov-report=html
-
-# Test specific functionality
-python -m market_analysis.demo_adaptive_stop_loss
-```
-
-#### 4. Code Quality Checks
-```bash
-# Format code
-black market_analysis/ tests/
-isort market_analysis/ tests/
-
-# Lint code
-flake8 market_analysis/ tests/
-mypy market_analysis/
-
-# Check for common issues
-python -m py_compile market_analysis/*.py
-```
-
-### 📋 Contribution Guidelines
-
-#### Code Style
-- **Follow PEP 8** guidelines
-- **Use type hints** for function parameters and return values
-- **Add docstrings** to all public functions and classes
-- **Keep functions focused** and modular (single responsibility)
-- **Use meaningful variable names** and avoid abbreviations
-
-#### Example Code Style
-```python
-from typing import Dict, List, Optional
-import pandas as pd
-
-def calculate_position_risk(
-    position: Dict[str, float], 
-    market_data: pd.DataFrame,
-    risk_params: Optional[Dict[str, float]] = None
-) -> Dict[str, float]:
-    """
-    Calculate risk metrics for a trading position.
-    
-    Args:
-        position: Position data containing size, entry price, etc.
-        market_data: Historical market data for volatility calculation
-        risk_params: Optional risk parameters override
-        
-    Returns:
-        Dictionary containing calculated risk metrics
-        
-    Raises:
-        ValueError: If position data is invalid
-    """
-    # Implementation here
-    pass
-```
-
-#### Testing Guidelines
-- **Write tests** for all new functionality
-- **Maintain test coverage** above 80%
-- **Use descriptive test names** that explain what is being tested
-- **Include edge cases** and error conditions
-- **Mock external dependencies** (API calls, file I/O)
-
-#### Example Test
-```python
-import pytest
-from unittest.mock import Mock, patch
-from market_analysis.position_risk_manager import PositionRiskManager
-
-def test_calculate_position_risk_with_valid_data():
-    """Test position risk calculation with valid input data."""
-    # Arrange
-    position = {"symbol": "BTC/USDT", "size": 1000, "entryPrice": 50000}
-    market_data = pd.DataFrame({"close": [50000, 51000, 49000]})
-    
-    # Act
-    result = calculate_position_risk(position, market_data)
-    
-    # Assert
-    assert "risk_score" in result
-    assert result["risk_score"] > 0
-    assert result["risk_score"] <= 1
-```
-
-### 🎯 Areas for Contribution
-
-#### High Priority
-- **🔄 Exchange Support**: Add support for Binance, OKX, Kraken
-- **📊 Risk Models**: Implement VaR, CVaR, maximum drawdown models
-- **⚡ Performance**: Optimize GARCH calculations and data processing
-- **🧪 Testing**: Increase test coverage and add integration tests
-
-#### Medium Priority
-- **📱 UI/UX**: Improve console output and add web dashboard
-- **📈 Visualization**: Add charts and graphs for risk analysis
-- **🔔 Notifications**: Implement email, Slack, Discord alerts
-- **📚 Documentation**: Add tutorials and advanced usage examples
-
-#### Low Priority
-- **🐳 Docker**: Improve containerization and deployment
-- **☁️ Cloud**: Add cloud deployment options (AWS, GCP, Azure)
-- **🔌 Plugins**: Create plugin system for custom risk models
-- **📊 Reporting**: Enhanced PDF and HTML report generation
-
-### 🔍 Code Review Process
-
-#### Before Submitting
-1. **Self-review** your code changes
-2. **Run the full test suite** and ensure all tests pass
-3. **Check code coverage** hasn't decreased significantly
-4. **Update documentation** if you've changed APIs or added features
-5. **Test manually** with real or simulated data
-
-#### Pull Request Guidelines
-Your PR should include:
-- **Clear title** describing the change
-- **Detailed description** of what was changed and why
-- **Link to related issues** if applicable
-- **Screenshots** for UI changes
-- **Breaking changes** clearly documented
-- **Test results** showing all tests pass
-
-#### PR Template
-```markdown
-## Description
-Brief description of changes
-
-## Type of Change
-- [ ] Bug fix
-- [ ] New feature
-- [ ] Breaking change
-- [ ] Documentation update
-
-## Testing
-- [ ] All tests pass
-- [ ] Added tests for new functionality
-- [ ] Manual testing completed
-
-## Checklist
-- [ ] Code follows style guidelines
-- [ ] Self-review completed
-- [ ] Documentation updated
-- [ ] No breaking changes (or clearly documented)
-```
-
-### 🐛 Bug Reports
-
-When reporting bugs, please include:
-- **Clear description** of the issue
-- **Steps to reproduce** the problem
-- **Expected vs actual behavior**
-- **Environment details** (OS, Python version, package versions)
-- **Error messages** and stack traces
-- **Configuration** (sanitized, no API keys)
-
-### 💡 Feature Requests
-
-For new features, please provide:
-- **Use case description** - why is this needed?
-- **Proposed solution** - how should it work?
-- **Alternative solutions** - what other approaches were considered?
-- **Additional context** - any relevant examples or references
-
-### 📞 Getting Help
-
-- **GitHub Discussions**: For questions and general discussion
-- **GitHub Issues**: For bug reports and feature requests
-- **Code Review**: Tag maintainers for review help
-- **Documentation**: Check existing docs and examples first
-
-### 🏆 Recognition
-
-Contributors will be:
-- **Listed in CONTRIBUTORS.md**
-- **Mentioned in release notes** for significant contributions
-- **Given credit** in documentation for major features
-
-Thank you for contributing to make crypto trading safer and more efficient! 🚀
-
-## 📄 License
-
-This project is licensed under the MIT License - see the [LICENSE](LICENSE) file for details.
-
-```
-MIT License
-
-Copyright (c) 2024 Advanced Crypto Risk Manager
-
-Permission is hereby granted, free of charge, to any person obtaining a copy
-of this software and associated documentation files (the "Software"), to deal
-in the Software without restriction, including without limitation the rights
-to use, copy, modify, merge, publish, distribute, sublicense, and/or sell
-copies of the Software, and to permit persons to whom the Software is
-furnished to do so, subject to the following conditions:
-
-The above copyright notice and this permission notice shall be included in all
-copies or substantial portions of the Software.
-
-THE SOFTWARE IS PROVIDED "AS IS", WITHOUT WARRANTY OF ANY KIND, EXPRESS OR
-IMPLIED, INCLUDING BUT NOT LIMITED TO THE WARRANTIES OF MERCHANTABILITY,
-FITNESS FOR A PARTICULAR PURPOSE AND NONINFRINGEMENT. IN NO EVENT SHALL THE
-AUTHORS OR COPYRIGHT HOLDERS BE LIABLE FOR ANY CLAIM, DAMAGES OR OTHER
-LIABILITY, WHETHER IN AN ACTION OF CONTRACT, TORT OR OTHERWISE, ARISING FROM,
-OUT OF OR IN CONNECTION WITH THE SOFTWARE OR THE USE OR OTHER DEALINGS IN THE
-SOFTWARE.
-```
-
-## ⚠️ Disclaimer
-
-**IMPORTANT: READ CAREFULLY BEFORE USING THIS SOFTWARE**
-
-### Financial Risk Warning
-- **This software is for educational and informational purposes only**
-- **Not intended as financial advice or investment recommendations**
-- **Trading cryptocurrencies involves substantial risk of loss**
-- **Past performance does not guarantee future results**
-- **You may lose some or all of your invested capital**
-
-### Software Limitations
-- **No warranty or guarantee of accuracy**
-- **Market conditions can change rapidly**
-- **Technical analysis has inherent limitations**
-- **Software bugs or errors may occur**
-- **Internet connectivity issues may affect performance**
-
-### User Responsibilities
-- **Conduct your own research and due diligence**
-- **Understand the risks before trading**
-- **Never invest more than you can afford to lose**
-- **Consider consulting qualified financial advisors**
-- **Test thoroughly with small amounts first**
-- **Keep your API keys and credentials secure**
-
-### Liability Disclaimer
-The authors, contributors, and maintainers of this project:
-- **Are not responsible for any financial losses**
-- **Do not guarantee software performance or accuracy**
-- **Provide this software "as is" without warranties**
-- **Are not liable for any damages or losses**
-- **Do not provide financial or investment advice**
-
-**USE AT YOUR OWN RISK**
-
-## ❓ Frequently Asked Questions (FAQ)
-
-### 📊 **1. What does "Maximum Portfolio Risk" mean? Is it based on notional value or margin used?**
-
-**Maximum Portfolio Risk** refers to the **total dollar amount at risk across all positions** if all stop-losses are hit simultaneously. This is calculated based on **notional values**, not margin used.
-
-**Key Points:**
-- **Calculation**: `Total Risk = Sum of (Position Notional × Risk Target %)` for all positions
-- **Example**: If you have 3 positions with $10,000, $15,000, and $5,000 notional values, each risking 2.5%, your total portfolio risk would be $750
-- **Not Margin-Based**: This is independent of leverage or margin requirements
-- **Purpose**: Ensures you never risk more than a predetermined percentage of your total portfolio value
-
-```python
-# Example calculation
-position_1_risk = 10000 * 0.025 = $250  # 2.5% of $10k notional
-position_2_risk = 15000 * 0.025 = $375  # 2.5% of $15k notional  
-position_3_risk = 5000 * 0.025 = $125   # 2.5% of $5k notional
-total_portfolio_risk = $250 + $375 + $125 = $750
-```
-
-**Configuration:**
-```toml
-[risk]
-max_portfolio_risk = 0.02  # 2% of total portfolio value
-```
-
----
-
-### 🎯 **2. What is "Risk Target" and what does it mean?**
-
-**Risk Target** is the **percentage of a position's notional value** that you're willing to lose if the stop-loss is hit. This is dynamically adjusted based on the confidence score of each trade setup.
-
-**How It Works:**
-1. **Base Risk Target**: Set in configuration (default: 2.5% of position notional)
-2. **Confidence Multiplier**: Applied based on trade quality assessment
-3. **Final Risk Target**: Clamped within professional limits (2.0% - 3.0%)
-
-**Dynamic Adjustment Formula:**
-```python
-# Base configuration
-base_target_pct = 0.025  # 2.5%
-min_target_pct = 0.020   # 2.0% 
-max_target_pct = 0.030   # 3.0%
-
-# Confidence-based multiplier
-if confidence_score >= 4:    # High confidence
-    multiplier = 1.2         # Risk 3.0%
-elif confidence_score >= 2: # Medium confidence  
-    multiplier = 1.0         # Risk 2.5%
-elif confidence_score >= 0: # Low confidence
-    multiplier = 0.9         # Risk 2.25%
-else:                        # Negative confidence
-    multiplier = 0.8         # Risk 2.0%
-
-final_risk_target = min(max_target_pct, max(min_target_pct, base_target_pct * multiplier))
-```
-
-**Example:**
-- Position notional: $10,000
-- Confidence score: 4 (high confidence)
-- Risk target: 3.0% (2.5% × 1.2)
-- **Dollar risk**: $10,000 × 0.03 = $300
-
----
-
-### 🔗 **3. Can Correlation Threshold and Cluster Risk Cap be calibrated?**
-
-**Yes, both parameters are fully configurable** and should be calibrated based on your trading strategy and market conditions.
-
-**Correlation Threshold (`corr_threshold`)**:
-- **Default**: 0.7 (70% correlation)
-- **Range**: 0.5 - 0.9 recommended
-- **Purpose**: Determines when positions are considered "correlated" and grouped into clusters
-- **Lower values**: More aggressive clustering (more positions grouped together)
-- **Higher values**: More conservative clustering (only highly correlated positions grouped)
-
-**Cluster Risk Cap (`cluster_risk_cap_pct`)**:
-- **Default**: 0.5 (50% of total portfolio risk)
-- **Range**: 0.3 - 0.8 recommended  
-- **Purpose**: Maximum percentage of total portfolio risk allowed per correlated cluster
-- **Lower values**: More conservative (better diversification)
-- **Higher values**: More aggressive (allows concentrated exposure)
-
-**Configuration Example:**
-```toml
-[portfolio]
-corr_threshold = 0.7        # 70% correlation threshold
-cluster_risk_cap_pct = 0.5  # Max 50% of total risk per cluster
-
-# Alternative conservative settings
-# corr_threshold = 0.6        # 60% correlation (more clustering)
-# cluster_risk_cap_pct = 0.4  # Max 40% of total risk per cluster
-```
-
-**Calibration Guidelines:**
-- **Crypto Markets**: Use 0.6-0.7 threshold (crypto assets are highly correlated)
-- **Mixed Assets**: Use 0.7-0.8 threshold (stocks, forex, commodities)
-- **Risk Tolerance**: Lower cluster cap (0.3-0.4) for conservative, higher (0.6-0.8) for aggressive
-
----
-
-### ⚖️ **4. Do exposure increase/decrease suggestions account for both clustering and risk limits?**
-
-**Yes, the system considers both clustering effects and individual risk limits** when making exposure recommendations. The process follows this hierarchy:
-
-**Decision Process:**
-1. **Individual Position Analysis**: Calculate optimal size based on confidence score and risk target
-2. **Cluster Risk Assessment**: Group correlated positions and calculate total cluster risk
-3. **Risk Cap Application**: If cluster risk exceeds limits, proportionally scale down all positions in that cluster
-4. **Final Recommendations**: Suggest increases/decreases based on the constrained optimal sizes
-
-**Example Scenario:**
-```
-Initial Analysis:
-- BTC position: Optimal size $15,000 (risk: $450)
-- ETH position: Optimal size $12,000 (risk: $360) 
-- SOL position: Optimal size $8,000 (risk: $240)
-- Cluster correlation: 0.8 (above 0.7 threshold)
-- Total cluster risk: $1,050
-
-Risk Cap Check:
-- Max cluster risk allowed: $800 (50% of $1,600 total portfolio risk)
-- Scale factor: $800 / $1,050 = 0.76
-
-Final Recommendations:
-- BTC: Reduce to $11,400 (76% of optimal)
-- ETH: Reduce to $9,120 (76% of optimal)
-- SOL: Reduce to $6,080 (76% of optimal)
-```
-
-**Output Example:**
-```
-Portfolio Note: Cluster [BTC, ETH, SOL] risk capped $1,050→$800 (ρ≥0.7)
-Recommendation: Reduce BTC exposure by 24% due to cluster risk limits
-```
-
----
-
-### 🎯 **5. How is Confidence Score calculated and where is it used?**
-
-**Confidence Score** is a **0-5 point system** that evaluates trade setup quality based on five technical factors:
-
-**Calculation Components:**
-
-1. **Trend Strength (EMA Crossover)** [+1 point]:
-   - **Long**: EMA20 > EMA50 (uptrend alignment)
-   - **Short**: EMA20 < EMA50 (downtrend alignment)
-
-2. **Breakout Confirmation (Donchian Channels)** [+1 point]:
-   - **Long**: Price breaks above 20-period high
-   - **Short**: Price breaks below 20-period low
-
-3. **Volatility Regime Analysis** [+1/-1 point]:
-   - **+1**: Low volatility regime (current vol < 80% of median)
-   - **-1**: High volatility regime (current vol > 150% of median)
-
-4. **Price Momentum (RSI)** [+1 point]:
-   - **Long**: RSI > 50 (positive momentum)
-   - **Short**: RSI < 50 (negative momentum)
-
-5. **Volatility Model Alignment** [+1/-1 point]:
-   - **+1**: GARCH and HAR models agree (ratio 0.5-2.0)
-   - **-1**: Models strongly disagree (ratio > 3.0)
-
-**Usage Throughout System:**
-
-**1. Risk Target Adjustment:**
-```python
-if confidence_score >= 4:    # High confidence
-    risk_multiplier = 1.2    # Risk 20% more
-elif confidence_score >= 2: # Medium confidence
-    risk_multiplier = 1.0    # Standard risk
-elif confidence_score >= 0: # Low confidence  
-    risk_multiplier = 0.9    # Risk 10% less
-else:                        # Negative confidence
-    risk_multiplier = 0.8    # Risk 20% less
-```
-
-**2. Stop-Loss Adjustment:**
-```python
-confidence_adjustment = 1.0 + (confidence_score * 0.05)  # ±25% based on confidence
-adjusted_stop_distance = base_stop_distance * confidence_adjustment
-```
-
-**3. Position Sizing:**
-```python
-optimal_size = (risk_target_pct * notional) / stop_loss_distance
-# Where risk_target_pct is adjusted by confidence score
-```
-
-**Example Output:**
-```
-Symbol: BTC/USDT
-Confidence Score: 4/5
-Contributing Factors:
-  ✓ Uptrend (EMA20 > EMA50)
-  ✓ Breakout above Donchian high  
-  ✓ Low volatility regime
-  ✓ Positive momentum (RSI > 50)
-Risk Target: 3.0% (base 2.5% × 1.2 confidence multiplier)
-```
-
-## 🔗 Additional Resources
-
-### Documentation
-- [API Documentation](docs/api.md) - Detailed API reference
-- [Configuration Guide](docs/configuration.md) - Advanced configuration options
-- [Risk Models Guide](docs/risk-models.md) - Understanding risk calculations
-- [Exchange Integration](docs/exchanges.md) - Supported exchanges and setup
-
-### Community
-- [GitHub Discussions](https://github.com/your-username/bybit_position_manager/discussions) - Community Q&A
-- [Issue Tracker](https://github.com/your-username/bybit_position_manager/issues) - Bug reports and feature requests
-- [Wiki](https://github.com/your-username/bybit_position_manager/wiki) - Additional guides and tutorials
-
-### Related Projects
-- [CCXT](https://github.com/ccxt/ccxt) - Cryptocurrency exchange trading library
-- [TA-Lib](https://github.com/mrjbq7/ta-lib) - Technical analysis library
-- [Pandas](https://pandas.pydata.org/) - Data analysis and manipulation
-- [NumPy](https://numpy.org/) - Numerical computing
-
-### Support
-- 📧 **Email**: support@example.com
-- 💬 **Discord**: [Join our server](https://discord.gg/example)
-- 🐦 **Twitter**: [@CryptoRiskMgr](https://twitter.com/example)
-- 📖 **Blog**: [Risk Management Insights](https://blog.example.com)
-
----
-
-<div align="center">
-
-**⭐ Star this repository if you find it helpful!**
-
-**🔔 Watch for updates and new features**
-
-**🍴 Fork to contribute your improvements**
-
-Made with ❤️ for the crypto trading community
-
-</div>
->>>>>>> 045f11ee
+- JSON fields in per-position analysis are also persisted under the hood (e.g., tp1, tp2, scaleout_frac1/2, leave_runner_frac, dynamic_p_tp, k_eff, m_eff).